--- conflicted
+++ resolved
@@ -35,12 +35,8 @@
     'RewriteAmpUrls',
     'GoogleFontsPreconnect',
     'PruneDuplicateResourceHints',
-<<<<<<< HEAD
     'AddBlurryImagePlaceholders'
-  ]
-=======
   ],
->>>>>>> 87824397
 };
 
 module.exports = new DomTransformer(defaultConfig);