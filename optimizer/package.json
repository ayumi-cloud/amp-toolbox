--- conflicted
+++ resolved
@@ -32,12 +32,7 @@
     "image-size": "0.6.3",
     "jasmine": "3.2.0",
     "jasmine-spec-reporter": "4.2.1",
-<<<<<<< HEAD
     "jimp": "0.5.0",
-    "nock": "9.6.1"
-=======
-    "jimp": "0.3.11",
     "nock": "10.0.0"
->>>>>>> ae815068
   }
 }