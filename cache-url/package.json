--- conflicted
+++ resolved
@@ -38,19 +38,11 @@
     "eslint": "5.6.1",
     "eslint-config-google": "0.10.0",
     "jasmine": "3.2.0",
-<<<<<<< HEAD
     "karma": "3.0.0",
     "karma-chrome-launcher": "2.2.0",
     "karma-jasmine": "1.1.2",
     "npm-run-all": "4.1.3",
-    "rollup": "0.66.4",
-=======
-    "karma": "^3.0.0",
-    "karma-chrome-launcher": "^2.2.0",
-    "karma-jasmine": "^1.1.2",
-    "npm-run-all": "^4.1.3",
     "rollup": "0.66.5",
->>>>>>> 6c7ec998
     "rollup-plugin-commonjs": "9.1.8",
     "rollup-plugin-filesize": "4.0.1",
     "rollup-plugin-ignore": "1.0.3",
